buildscript {
    repositories {
        mavenCentral()
        gradlePluginPortal()
        maven {
            url 'https://repo.spring.io/plugins-release'
        }
        mavenLocal()
    }
    dependencies {
        classpath 'io.spring.gradle:spring-release-plugin:0.20.1'
        classpath 'com.netflix.nebula:nebula-project-plugin:3.4.0'
        classpath "io.spring.nohttp:nohttp-gradle:0.0.4.RELEASE"

        constraints {
            classpath('org.ow2.asm:asm:7.3.1') {
                because 'Supports modern JDKs'
            }

            classpath('org.jfrog.buildinfo:build-info-extractor-gradle:4.13.0') {
                because 'Need recent version for Gradle 6+ compatibility'
            }
        }
    }

    configurations.classpath.resolutionStrategy.cacheDynamicVersionsFor 0, 'minutes'
}

apply plugin: 'io.spring.release'

apply from: 'dependencies.gradle'

allprojects {
    apply plugin: 'io.spring.license'

    afterEvaluate { project ->
        println "I'm configuring $project.name with version $project.version"
    }
    group = 'io.micrometer'
}

subprojects {
    if (project.name != 'micrometer-bom') {
        if (project.name.contains('samples')) {
            apply plugin: 'java'
        } else {
            apply plugin: 'java-library'
        }
        apply plugin: 'checkstyle'
        apply plugin: 'io.spring.nohttp'

        java {
            // It is more idiomatic to define different features for different sets of optional
            // dependencies, e.g., 'dropwizard' and 'reactor'. If this library published Gradle
            // metadata, Gradle users would be able to use these feature names in their dependency
            // declarations instead of understanding the actual required optional dependencies.
            // But we don't publish Gradle metadata yet and this may be overkill so just have a
            // single feature for now to correspond to any optional dependency.
            registerFeature('optional') {
                usingSourceSet(sourceSets.main)
            }
        }

        // All projects use optional annotations, but since we don't expose them downstream we would
        // have to add the dependency in every project, which is tedious so just do it here.
        dependencies {
            // JSR-305 only used for non-required meta-annotations
            optionalApi "com.google.code.findbugs:jsr305:latest.release"
            checkstyle("io.spring.javaformat:spring-javaformat-checkstyle:0.0.20")
        }

        tasks {
            compileJava {
                options.encoding = 'UTF-8'
                options.compilerArgs << '-Xlint:unchecked' << '-Xlint:deprecation'

                sourceCompatibility = JavaVersion.VERSION_1_8
                targetCompatibility = JavaVersion.VERSION_1_8

                // ensure Java 8 baseline is enforced for main source
                if (JavaVersion.current().isJava9Compatible()) {
                    options.release = 8
                }
            }
            compileTestJava {
                options.encoding = 'UTF-8'
                options.compilerArgs << '-Xlint:unchecked' << '-Xlint:deprecation'
                sourceCompatibility = JavaVersion.VERSION_1_8
                targetCompatibility = JavaVersion.VERSION_1_8
            }
        }

        //noinspection GroovyAssignabilityCheck
        test {
            // set heap size for the test JVM(s)
            maxHeapSize = "1500m"

            useJUnitPlatform {
                excludeTags 'docker'
            }
        }

        task dockerTest(type: Test) {
            // set heap size for the test JVM(s)
            maxHeapSize = "1500m"

            useJUnitPlatform {
                includeTags 'docker'
            }
        }

        license {
            ext.year = Calendar.getInstance().get(Calendar.YEAR)
            skipExistingHeaders = true
        }

<<<<<<< HEAD
        // Publish resolved versions.
        plugins.withId('maven-publish') {
            publishing {
                publications {
                    nebula(MavenPublication) {
                        versionMapping {
                            allVariants {
                                fromResolutionResult()
                            }
                        }

                        // We publish resolved versions so don't need to publish our dependencyManagement
                        // too. This is different from many Maven projects, where published artifacts often
                        // don't include resolved versions and have a parent POM including dependencyManagement.
                        pom.withXml {
                            def dependencyManagement = asNode().get('dependencyManagement')
                            if (dependencyManagement != null) {
                                asNode().remove(dependencyManagement)
                            }
                        }
                    }
                }
            }
        }
    }

    plugins.withId('maven-publish') {
        publishing {
            publications {
                nebula(MavenPublication) {
                    // Nebula converts dynamic versions to static ones so it's ok.
                    suppressAllPomMetadataWarnings()
                }
            }
        }

        // Nebula doesn't interface with Gradle's module format so just disable it for now.
        tasks.withType(GenerateModuleMetadata) {
            enabled = false
=======
        plugins.withId('maven-publish') {
            sourceCompatibility = JavaVersion.VERSION_1_8
            targetCompatibility = JavaVersion.VERSION_1_8
>>>>>>> 7d8c0500
        }
    }

    dependencyLocking {
        lockAllConfigurations()
    }

    task resolveAndLockAll {
        doFirst {
            assert gradle.startParameter.writeDependencyLocks
        }
        doLast {
            def skip = ['annotationProcessor', 'apt', 'testAnnotationProcessor', 'checkstyle',
                'shadow', 'testApt', 'archives', 'junitPlatform']
            configurations.each {
                if (it.canBeResolved && !skip.contains(it.name)) {
                    it.resolve()
                }
            }
        }
    }

    if(!['samples', 'benchmarks'].find{project.name.contains(it)}) {
        apply plugin: 'io.spring.publishing'

        if (project.name != 'micrometer-bom') {
            jar {
                manifest.attributes.put('Automatic-Module-Name', project.name.replace('-', '.'))
                metaInf {
                    from "$rootDir/LICENSE"
                    from "$rootDir/NOTICE"
                }
            }
        }

        contacts {
            'tludwig@vmware.com' {
                moniker 'Tommy Ludwig'
                github 'shakuzen'
            }
        }

        if (project.extensions.findByName('bintray')) {
            bintray.labels = ['micrometer', 'atlas', 'metrics', 'prometheus', 'spectator', 'influx', 'new-relic', 'signalfx', 'wavefront', 'elastic', 'dynatrace', 'azure-monitor', 'appoptics', 'kairos', 'stackdriver']
            bintray.packageName = 'io.micrometer'
        }
    }

    description = 'Application monitoring instrumentation facade'

    repositories {
        mavenCentral()
        mavenLocal()
    }

    def check = tasks.findByName('check')
    if (check) project.rootProject.tasks.releaseCheck.dependsOn check
}

wrapper {
    gradleVersion = '6.8.3'
}

defaultTasks 'build'<|MERGE_RESOLUTION|>--- conflicted
+++ resolved
@@ -114,9 +114,10 @@
             skipExistingHeaders = true
         }
 
-<<<<<<< HEAD
         // Publish resolved versions.
         plugins.withId('maven-publish') {
+            sourceCompatibility = JavaVersion.VERSION_1_8
+            targetCompatibility = JavaVersion.VERSION_1_8
             publishing {
                 publications {
                     nebula(MavenPublication) {
@@ -154,11 +155,6 @@
         // Nebula doesn't interface with Gradle's module format so just disable it for now.
         tasks.withType(GenerateModuleMetadata) {
             enabled = false
-=======
-        plugins.withId('maven-publish') {
-            sourceCompatibility = JavaVersion.VERSION_1_8
-            targetCompatibility = JavaVersion.VERSION_1_8
->>>>>>> 7d8c0500
         }
     }
 
