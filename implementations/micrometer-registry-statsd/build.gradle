plugins {
    id 'com.github.johnrengelman.shadow' version '4.0.3'
}

dependencies {
    compile project(':micrometer-core')
    compile 'io.projectreactor:reactor-core:latest.release'
    compile 'io.projectreactor.netty:reactor-netty:latest.release'
    compile 'org.pcollections:pcollections:latest.release'

    testCompile project(':micrometer-test')
    testCompile 'io.projectreactor:reactor-test:latest.release'
<<<<<<< HEAD
    testCompile 'org.junit.jupiter:junit-jupiter-params:latest.release'
=======
>>>>>>> b830c94f
    testCompile 'org.mockito:mockito-core:latest.release'
}

shadowJar {
    configurations = [project.configurations.compile]
    classifier = null
    dependencies {
        include(dependency('io.projectreactor:'))
        include(dependency('io.projectreactor.netty:'))
        include(dependency('org.reactivestreams:reactive-streams'))
        include(dependency('io.netty:'))
        include(dependency('org.pcollections:'))
    }
    relocate 'reactor', 'io.micrometer.shaded.reactor'
    relocate 'org.reactivestreams', 'io.micrometer.shaded.org.reactorstreams'
    relocate 'io.netty', 'io.micrometer.shaded.io.netty'
    exclude 'META-INF/native/libnetty_transport_native_epoll_x86_64.so'
    relocate 'org.pcollections', 'io.micrometer.shaded.statsd.org.pcollections'
}

jar.enabled = false
jar.dependsOn shadowJar

publishing {
    publications {
        withType(MavenPublication) {
            pom.withXml {
                asNode()
                        .dependencies
                        .dependency
                        .findAll {
                    ['reactor-core', 'reactor-netty', 'pcollections'].contains(it.artifactId.text())
                }
                .each { it.parent().remove(it) }
            }
        }
    }
}<|MERGE_RESOLUTION|>--- conflicted
+++ resolved
@@ -10,10 +10,6 @@
 
     testCompile project(':micrometer-test')
     testCompile 'io.projectreactor:reactor-test:latest.release'
-<<<<<<< HEAD
-    testCompile 'org.junit.jupiter:junit-jupiter-params:latest.release'
-=======
->>>>>>> b830c94f
     testCompile 'org.mockito:mockito-core:latest.release'
 }
 
