/**
 * Copyright 2017 Pivotal Software, Inc.
 * <p>
 * Licensed under the Apache License, Version 2.0 (the "License");
 * you may not use this file except in compliance with the License.
 * You may obtain a copy of the License at
 * <p>
 * https://www.apache.org/licenses/LICENSE-2.0
 * <p>
 * Unless required by applicable law or agreed to in writing, software
 * distributed under the License is distributed on an "AS IS" BASIS,
 * WITHOUT WARRANTIES OR CONDITIONS OF ANY KIND, either express or implied.
 * See the License for the specific language governing permissions and
 * limitations under the License.
 */
package io.micrometer.wavefront;

<<<<<<< HEAD
import com.wavefront.sdk.common.Pair;
import com.wavefront.sdk.entities.histograms.WavefrontHistogramImpl;
import io.micrometer.core.instrument.Meter;
import io.micrometer.core.instrument.MockClock;
import org.junit.jupiter.api.Test;

=======
>>>>>>> 68872138
import java.util.Arrays;
import java.util.List;
import java.util.stream.Stream;

import io.micrometer.core.instrument.*;
import org.junit.jupiter.api.Test;

import static org.assertj.core.api.Assertions.assertThat;

/**
 * Tests for {@link WavefrontMeterRegistry}.
 *
 * @author Johnny Lim
 */
class WavefrontMeterRegistryTest {
    private final WavefrontConfig config = new WavefrontConfig() {
        @Override
        public String get(String key) {
            return null;
        }

        @Override
        public String uri() {
            return "uri";
        }

        @Override
        public String apiToken() {
            return "apiToken";
        }
    };

    private final MockClock clock = new MockClock();
    private final WavefrontMeterRegistry registry = new WavefrontMeterRegistry(config, clock);

    @Test
    void addMetric() {
        Stream.Builder<WavefrontMetricLineData> metricsStreamBuilder = Stream.builder();
        Meter.Id id = registry.counter("name").getId();
        registry.addMetric(metricsStreamBuilder, id, null, System.currentTimeMillis(), 1d);
        assertThat(metricsStreamBuilder.build().count()).isEqualTo(1);
    }

    @Test
    void addMetricWhenNanOrInfinityShouldNotAdd() {
        Stream.Builder<WavefrontMetricLineData> metricsStreamBuilder = Stream.builder();
        Meter.Id id = registry.counter("name").getId();
        registry.addMetric(metricsStreamBuilder, id, null, System.currentTimeMillis(), Double.NaN);
        registry.addMetric(metricsStreamBuilder, id, null, System.currentTimeMillis(), Double.POSITIVE_INFINITY);
        assertThat(metricsStreamBuilder.build().count()).isEqualTo(0);
    }

    @Test
<<<<<<< HEAD
    void addDistribution() {
        Stream.Builder<WavefrontMetricLineData> metricsStreamBuilder = Stream.builder();
        Meter.Id id = registry.summary("name").getId();
        List<Pair<Double, Integer>> centroids = Arrays.asList(new Pair<>(1d, 1));
        List<WavefrontHistogramImpl.Distribution> distributions = Arrays.asList(
            new WavefrontHistogramImpl.Distribution(System.currentTimeMillis(), centroids)
        );
        registry.addDistribution(metricsStreamBuilder, id, distributions);
        assertThat(metricsStreamBuilder.build().count()).isEqualTo(1);
=======
    void writeMeterWhenCustomMeterHasOnlyNonFiniteValuesShouldNotBeWritten() {
        Measurement measurement1 = new Measurement(() -> Double.POSITIVE_INFINITY, Statistic.VALUE);
        Measurement measurement2 = new Measurement(() -> Double.NEGATIVE_INFINITY, Statistic.VALUE);
        Measurement measurement3 = new Measurement(() -> Double.NaN, Statistic.VALUE);
        List<Measurement> measurements = Arrays.asList(measurement1, measurement2, measurement3);
        Meter meter = Meter.builder("my.meter", Meter.Type.GAUGE, measurements).register(this.registry);
        assertThat(registry.writeMeter(meter)).isEmpty();
    }

    @Test
    void writeMeterWhenCustomMeterHasMixedFiniteAndNonFiniteValuesShouldSkipOnlyNonFiniteValues() {
        Measurement measurement1 = new Measurement(() -> Double.POSITIVE_INFINITY, Statistic.VALUE);
        Measurement measurement2 = new Measurement(() -> Double.NEGATIVE_INFINITY, Statistic.VALUE);
        Measurement measurement3 = new Measurement(() -> Double.NaN, Statistic.VALUE);
        Measurement measurement4 = new Measurement(() -> 1d, Statistic.VALUE);
        Measurement measurement5 = new Measurement(() -> 2d, Statistic.VALUE);
        List<Measurement> measurements = Arrays.asList(measurement1, measurement2, measurement3, measurement4, measurement5);
        Meter meter = Meter.builder("my.meter", Meter.Type.GAUGE, measurements).register(this.registry);
        assertThat(registry.writeMeter(meter)).hasSize(2);
>>>>>>> 68872138
    }
}<|MERGE_RESOLUTION|>--- conflicted
+++ resolved
@@ -15,21 +15,17 @@
  */
 package io.micrometer.wavefront;
 
-<<<<<<< HEAD
 import com.wavefront.sdk.common.Pair;
 import com.wavefront.sdk.entities.histograms.WavefrontHistogramImpl;
+import io.micrometer.core.instrument.Measurement;
 import io.micrometer.core.instrument.Meter;
 import io.micrometer.core.instrument.MockClock;
+import io.micrometer.core.instrument.Statistic;
 import org.junit.jupiter.api.Test;
 
-=======
->>>>>>> 68872138
 import java.util.Arrays;
 import java.util.List;
 import java.util.stream.Stream;
-
-import io.micrometer.core.instrument.*;
-import org.junit.jupiter.api.Test;
 
 import static org.assertj.core.api.Assertions.assertThat;
 
@@ -77,17 +73,6 @@
     }
 
     @Test
-<<<<<<< HEAD
-    void addDistribution() {
-        Stream.Builder<WavefrontMetricLineData> metricsStreamBuilder = Stream.builder();
-        Meter.Id id = registry.summary("name").getId();
-        List<Pair<Double, Integer>> centroids = Arrays.asList(new Pair<>(1d, 1));
-        List<WavefrontHistogramImpl.Distribution> distributions = Arrays.asList(
-            new WavefrontHistogramImpl.Distribution(System.currentTimeMillis(), centroids)
-        );
-        registry.addDistribution(metricsStreamBuilder, id, distributions);
-        assertThat(metricsStreamBuilder.build().count()).isEqualTo(1);
-=======
     void writeMeterWhenCustomMeterHasOnlyNonFiniteValuesShouldNotBeWritten() {
         Measurement measurement1 = new Measurement(() -> Double.POSITIVE_INFINITY, Statistic.VALUE);
         Measurement measurement2 = new Measurement(() -> Double.NEGATIVE_INFINITY, Statistic.VALUE);
@@ -107,6 +92,17 @@
         List<Measurement> measurements = Arrays.asList(measurement1, measurement2, measurement3, measurement4, measurement5);
         Meter meter = Meter.builder("my.meter", Meter.Type.GAUGE, measurements).register(this.registry);
         assertThat(registry.writeMeter(meter)).hasSize(2);
->>>>>>> 68872138
+    }
+
+    @Test
+    void addDistribution() {
+        Stream.Builder<WavefrontMetricLineData> metricsStreamBuilder = Stream.builder();
+        Meter.Id id = registry.summary("name").getId();
+        List<Pair<Double, Integer>> centroids = Arrays.asList(new Pair<>(1d, 1));
+        List<WavefrontHistogramImpl.Distribution> distributions = Arrays.asList(
+            new WavefrontHistogramImpl.Distribution(System.currentTimeMillis(), centroids)
+        );
+        registry.addDistribution(metricsStreamBuilder, id, distributions);
+        assertThat(metricsStreamBuilder.build().count()).isEqualTo(1);
     }
 }