/**
 * Copyright 2017 VMware, Inc.
 * <p>
 * Licensed under the Apache License, Version 2.0 (the "License");
 * you may not use this file except in compliance with the License.
 * You may obtain a copy of the License at
 * <p>
 * https://www.apache.org/licenses/LICENSE-2.0
 * <p>
 * Unless required by applicable law or agreed to in writing, software
 * distributed under the License is distributed on an "AS IS" BASIS,
 * WITHOUT WARRANTIES OR CONDITIONS OF ANY KIND, either express or implied.
 * See the License for the specific language governing permissions and
 * limitations under the License.
 */
package io.micrometer.core.instrument.binder.jvm;

import com.sun.management.GarbageCollectionNotificationInfo;
import com.sun.management.GcInfo;
import io.micrometer.core.instrument.*;
import io.micrometer.core.instrument.binder.BaseUnits;
import io.micrometer.core.instrument.binder.MeterBinder;
import io.micrometer.core.lang.NonNullApi;
import io.micrometer.core.lang.NonNullFields;
import io.micrometer.core.lang.Nullable;
import io.micrometer.core.util.internal.logging.InternalLogger;
import io.micrometer.core.util.internal.logging.InternalLoggerFactory;

import javax.management.ListenerNotFoundException;
import javax.management.NotificationEmitter;
import javax.management.NotificationListener;
import javax.management.openmbean.CompositeData;
import java.lang.management.GarbageCollectorMXBean;
import java.lang.management.ManagementFactory;
import java.lang.management.MemoryPoolMXBean;
import java.lang.management.MemoryUsage;
import java.util.HashMap;
import java.util.List;
import java.util.Map;
import java.util.concurrent.CopyOnWriteArrayList;
import java.util.concurrent.TimeUnit;
import java.util.concurrent.atomic.AtomicLong;

import static io.micrometer.core.instrument.binder.jvm.JvmMemory.*;
import static java.util.Collections.emptyList;

/**
 * Record metrics that report a number of statistics related to garbage
 * collection emanating from the MXBean and also adds information about GC causes.
 * <p>
 * This provides metrics for OpenJDK garbage collectors: serial, parallel, G1, Shenandoah, ZGC.
 *
 * @author Jon Schneider
 * @author Tommy Ludwig
 * @see GarbageCollectorMXBean
 */
@NonNullApi
@NonNullFields
public class JvmGcMetrics implements MeterBinder, AutoCloseable {

    private static final InternalLogger log = InternalLoggerFactory.getInstance(JvmGcMetrics.class);

    private final boolean managementExtensionsPresent = isManagementExtensionsPresent();

    private final Iterable<Tag> tags;

    @Nullable
    private String allocationPoolName;

    @Nullable
    private String oldGenPoolName;

    @Nullable
    private String nonGenerationalMemoryPool;

    private final List<Runnable> notificationListenerCleanUpRunnables = new CopyOnWriteArrayList<>();

    public JvmGcMetrics() {
        this(emptyList());
    }

    public JvmGcMetrics(Iterable<Tag> tags) {
        for (MemoryPoolMXBean mbean : ManagementFactory.getMemoryPoolMXBeans()) {
            String name = mbean.getName();
            if (isAllocationPool(name)) {
                allocationPoolName = name;
            } else if (isOldGenPool(name)) {
                oldGenPoolName = name;
            } else if (isNonGenerationalHeapPool(name)) {
                nonGenerationalMemoryPool = name;
            }
        }
        this.tags = tags;
    }

    @Override
    public void bindTo(MeterRegistry registry) {
        if (!this.managementExtensionsPresent) {
            return;
        }

        double maxLongLivedPoolBytes = getLongLivedHeapPool().map(mem -> getUsageValue(mem, MemoryUsage::getMax)).orElse(0.0);

        AtomicLong maxDataSize = new AtomicLong((long) maxLongLivedPoolBytes);
        Gauge.builder("jvm.gc.max.data.size", maxDataSize, AtomicLong::get)
            .tags(tags)
            .description("Max size of long-lived heap memory pool")
            .baseUnit(BaseUnits.BYTES)
            .register(registry);

        AtomicLong liveDataSize = new AtomicLong();

        Gauge.builder("jvm.gc.live.data.size", liveDataSize, AtomicLong::get)
            .tags(tags)
            .description("Size of long-lived heap memory pool after reclamation")
            .baseUnit(BaseUnits.BYTES)
            .register(registry);

        Counter allocatedBytes = Counter.builder("jvm.gc.memory.allocated").tags(tags)
            .baseUnit(BaseUnits.BYTES)
            .description("Incremented for an increase in the size of the (young) heap memory pool after one GC to before the next")
            .register(registry);

<<<<<<< HEAD
        Counter promotedBytes = (oldGenPoolName == null) ? null : Counter.builder("jvm.gc.memory.promoted").tags(tags)
                    .baseUnit(BaseUnits.BYTES)
                    .description("Count of positive increases in the size of the old generation memory pool before GC to after GC")
                    .register(registry);

        // start watching for GC notifications
        final AtomicLong heapPoolSizeAfterGc = new AtomicLong();
=======
        final AtomicLong allocationPoolSizeAfter = new AtomicLong(0L);
>>>>>>> b688f8c8

        for (GarbageCollectorMXBean mbean : ManagementFactory.getGarbageCollectorMXBeans()) {
            if (!(mbean instanceof NotificationEmitter)) {
                continue;
            }
            NotificationListener notificationListener = (notification, ref) -> {
                CompositeData cd = (CompositeData) notification.getUserData();
                GarbageCollectionNotificationInfo notificationInfo = GarbageCollectionNotificationInfo.from(cd);

                String gcCause = notificationInfo.getGcCause();
                String gcAction = notificationInfo.getGcAction();
                GcInfo gcInfo = notificationInfo.getGcInfo();
                long duration = gcInfo.getDuration();
                if (isConcurrentPhase(gcCause, notificationInfo.getGcName())) {
                    Timer.builder("jvm.gc.concurrent.phase.time")
                            .tags(tags)
                            .tags("action", gcAction, "cause", gcCause)
                            .description("Time spent in concurrent phase")
                            .register(registry)
                            .record(duration, TimeUnit.MILLISECONDS);
                } else {
                    Timer.builder("jvm.gc.pause")
                            .tags(tags)
                            .tags("action", gcAction, "cause", gcCause)
                            .description("Time spent in GC pause")
                            .register(registry)
                            .record(duration, TimeUnit.MILLISECONDS);
                }

                final Map<String, MemoryUsage> before = gcInfo.getMemoryUsageBeforeGc();
                final Map<String, MemoryUsage> after = gcInfo.getMemoryUsageAfterGc();

                if (nonGenerationalMemoryPool != null) {
                    countPoolSizeDelta(gcInfo.getMemoryUsageBeforeGc(), gcInfo.getMemoryUsageAfterGc(), allocatedBytes,
                            heapPoolSizeAfterGc, nonGenerationalMemoryPool);
                    if (after.get(nonGenerationalMemoryPool).getUsed() < before.get(nonGenerationalMemoryPool).getUsed()) {
                        liveDataSize.set(after.get(nonGenerationalMemoryPool).getUsed());
                        final long longLivedMaxAfter = after.get(nonGenerationalMemoryPool).getMax();
                        maxDataSize.set(longLivedMaxAfter);
                    }
                    return;
                }

                if (oldGenPoolName != null) {
                    final long oldBefore = before.get(oldGenPoolName).getUsed();
                    final long oldAfter = after.get(oldGenPoolName).getUsed();
                    final long delta = oldAfter - oldBefore;
                    if (delta > 0L) {
                        promotedBytes.increment(delta);
                    }

                    // Some GC implementations such as G1 can reduce the old gen size as part of a minor GC. To track the
                    // live data size we record the value if we see a reduction in the old gen heap size or
                    // after a major GC.
                    if (oldAfter < oldBefore || isMajorGc(notificationInfo)) {
                        liveDataSize.set(oldAfter);
                        final long oldMaxAfter = after.get(oldGenPoolName).getMax();
                        maxDataSize.set(oldMaxAfter);
                    }
                }

<<<<<<< HEAD
                if (youngGenPoolName != null) {
                    countPoolSizeDelta(gcInfo.getMemoryUsageBeforeGc(), gcInfo.getMemoryUsageAfterGc(), allocatedBytes,
                            heapPoolSizeAfterGc, youngGenPoolName);
=======
                if (allocationPoolName != null) {
                    final long allocationBefore = before.get(allocationPoolName).getUsed();
                    final long allocationAfter = after.get(allocationPoolName).getUsed();
                    final long delta = allocationBefore - allocationPoolSizeAfter.get();
                    allocationPoolSizeAfter.set(allocationAfter);
                    if (delta > 0L) {
                        allocatedBytes.increment(delta);
                    }
>>>>>>> b688f8c8
                }
            };
            NotificationEmitter notificationEmitter = (NotificationEmitter) mbean;
            notificationEmitter.addNotificationListener(notificationListener, notification -> notification.getType().equals(GarbageCollectionNotificationInfo.GARBAGE_COLLECTION_NOTIFICATION), null);
            notificationListenerCleanUpRunnables.add(() -> {
                try {
                    notificationEmitter.removeNotificationListener(notificationListener);
                } catch (ListenerNotFoundException ignore) {
                }
            });
        }
    }

<<<<<<< HEAD
    private void countPoolSizeDelta(Map<String, MemoryUsage> before, Map<String, MemoryUsage> after, Counter counter,
            AtomicLong previousPoolSize, String poolName) {
        final long beforeBytes = before.get(poolName).getUsed();
        final long afterBytes = after.get(poolName).getUsed();
        final long delta = beforeBytes - previousPoolSize.get();
        previousPoolSize.set(afterBytes);
        if (delta > 0L) {
            counter.increment(delta);
        }
=======
    private boolean isMajorGc(GarbageCollectionNotificationInfo notificationInfo) {
        return GcGenerationAge.fromGcName(notificationInfo.getGcName()) == GcGenerationAge.OLD;
>>>>>>> b688f8c8
    }

    private static boolean isManagementExtensionsPresent() {
        if ( ManagementFactory.getMemoryPoolMXBeans().isEmpty() ) {
            // Substrate VM, for example, doesn't provide or support these beans (yet)
            log.warn("GC notifications will not be available because MemoryPoolMXBeans are not provided by the JVM");
            return false;
        }

        try {
            Class.forName("com.sun.management.GarbageCollectionNotificationInfo", false,
                    MemoryPoolMXBean.class.getClassLoader());
            return true;
        } catch (Throwable e) {
            // We are operating in a JVM without access to this level of detail
            log.warn("GC notifications will not be available because " +
                    "com.sun.management.GarbageCollectionNotificationInfo is not present");
            return false;
        }
    }

    @Override
    public void close() {
        notificationListenerCleanUpRunnables.forEach(Runnable::run);
    }

    /**
     * Generalization of which parts of the heap are considered "young" or "old" for multiple GC implementations
     */
    @NonNullApi
    enum GcGenerationAge {
        OLD,
        YOUNG,
        UNKNOWN;

        private static final Map<String, GcGenerationAge> knownCollectors = new HashMap<String, GcGenerationAge>() {{
            put("ConcurrentMarkSweep", OLD);
            put("Copy", YOUNG);
            put("G1 Old Generation", OLD);
            put("G1 Young Generation", YOUNG);
            put("MarkSweepCompact", OLD);
            put("PS MarkSweep", OLD);
            put("PS Scavenge", YOUNG);
            put("ParNew", YOUNG);
        }};

        static GcGenerationAge fromGcName(String gcName) {
            return knownCollectors.getOrDefault(gcName, UNKNOWN);
        }
    }

}<|MERGE_RESOLUTION|>--- conflicted
+++ resolved
@@ -121,17 +121,12 @@
             .description("Incremented for an increase in the size of the (young) heap memory pool after one GC to before the next")
             .register(registry);
 
-<<<<<<< HEAD
         Counter promotedBytes = (oldGenPoolName == null) ? null : Counter.builder("jvm.gc.memory.promoted").tags(tags)
                     .baseUnit(BaseUnits.BYTES)
                     .description("Count of positive increases in the size of the old generation memory pool before GC to after GC")
                     .register(registry);
 
-        // start watching for GC notifications
-        final AtomicLong heapPoolSizeAfterGc = new AtomicLong();
-=======
         final AtomicLong allocationPoolSizeAfter = new AtomicLong(0L);
->>>>>>> b688f8c8
 
         for (GarbageCollectorMXBean mbean : ManagementFactory.getGarbageCollectorMXBeans()) {
             if (!(mbean instanceof NotificationEmitter)) {
@@ -166,7 +161,7 @@
 
                 if (nonGenerationalMemoryPool != null) {
                     countPoolSizeDelta(gcInfo.getMemoryUsageBeforeGc(), gcInfo.getMemoryUsageAfterGc(), allocatedBytes,
-                            heapPoolSizeAfterGc, nonGenerationalMemoryPool);
+                            allocationPoolSizeAfter, nonGenerationalMemoryPool);
                     if (after.get(nonGenerationalMemoryPool).getUsed() < before.get(nonGenerationalMemoryPool).getUsed()) {
                         liveDataSize.set(after.get(nonGenerationalMemoryPool).getUsed());
                         final long longLivedMaxAfter = after.get(nonGenerationalMemoryPool).getMax();
@@ -193,20 +188,9 @@
                     }
                 }
 
-<<<<<<< HEAD
-                if (youngGenPoolName != null) {
+                if (allocationPoolName != null) {
                     countPoolSizeDelta(gcInfo.getMemoryUsageBeforeGc(), gcInfo.getMemoryUsageAfterGc(), allocatedBytes,
-                            heapPoolSizeAfterGc, youngGenPoolName);
-=======
-                if (allocationPoolName != null) {
-                    final long allocationBefore = before.get(allocationPoolName).getUsed();
-                    final long allocationAfter = after.get(allocationPoolName).getUsed();
-                    final long delta = allocationBefore - allocationPoolSizeAfter.get();
-                    allocationPoolSizeAfter.set(allocationAfter);
-                    if (delta > 0L) {
-                        allocatedBytes.increment(delta);
-                    }
->>>>>>> b688f8c8
+                            allocationPoolSizeAfter, allocationPoolName);
                 }
             };
             NotificationEmitter notificationEmitter = (NotificationEmitter) mbean;
@@ -220,7 +204,6 @@
         }
     }
 
-<<<<<<< HEAD
     private void countPoolSizeDelta(Map<String, MemoryUsage> before, Map<String, MemoryUsage> after, Counter counter,
             AtomicLong previousPoolSize, String poolName) {
         final long beforeBytes = before.get(poolName).getUsed();
@@ -230,10 +213,10 @@
         if (delta > 0L) {
             counter.increment(delta);
         }
-=======
+    }
+
     private boolean isMajorGc(GarbageCollectionNotificationInfo notificationInfo) {
         return GcGenerationAge.fromGcName(notificationInfo.getGcName()) == GcGenerationAge.OLD;
->>>>>>> b688f8c8
     }
 
     private static boolean isManagementExtensionsPresent() {
