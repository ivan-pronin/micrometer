/**
 * Copyright 2019 VMware, Inc.
 * <p>
 * Licensed under the Apache License, Version 2.0 (the "License");
 * you may not use this file except in compliance with the License.
 * You may obtain a copy of the License at
 * <p>
 * https://www.apache.org/licenses/LICENSE-2.0
 * <p>
 * Unless required by applicable law or agreed to in writing, software
 * distributed under the License is distributed on an "AS IS" BASIS,
 * WITHOUT WARRANTIES OR CONDITIONS OF ANY KIND, either express or implied.
 * See the License for the specific language governing permissions and
 * limitations under the License.
 */
package io.micrometer.core.instrument.binder.jvm;

import io.micrometer.core.lang.Nullable;

import java.lang.management.ManagementFactory;
import java.lang.management.MemoryPoolMXBean;
import java.lang.management.MemoryType;
import java.lang.management.MemoryUsage;
import java.util.Optional;
import java.util.function.ToLongFunction;

class JvmMemory {

    private JvmMemory() {
    }

    static Optional<MemoryPoolMXBean> getLongLivedHeapPool() {
        return ManagementFactory
                .getPlatformMXBeans(MemoryPoolMXBean.class)
                .stream()
                .filter(JvmMemory::isHeap)
                .filter(mem -> isOldGenPool(mem.getName()) || isNonGenerationalHeapPool(mem.getName()))
                .findAny();
    }

    static boolean isConcurrentPhase(String cause, String name) {
        return "No GC".equals(cause)
                || "Shenandoah Cycles".equals(name);
    }

<<<<<<< HEAD
    static boolean isYoungGenPool(String name) {
        return name != null && name.endsWith("Eden Space");
=======
    static boolean isAllocationPool(String name) {
        return name.endsWith("Eden Space");
>>>>>>> b688f8c8
    }

    static boolean isOldGenPool(String name) {
        return name != null && (name.endsWith("Old Gen") || name.endsWith("Tenured Gen"));
    }

    static boolean isNonGenerationalHeapPool(String name) {
        return "Shenandoah".equals(name) || "ZHeap".equals(name);
    }

    private static boolean isHeap(MemoryPoolMXBean memoryPoolBean) {
        return MemoryType.HEAP.equals(memoryPoolBean.getType());
    }

    static double getUsageValue(MemoryPoolMXBean memoryPoolMXBean, ToLongFunction<MemoryUsage> getter) {
        MemoryUsage usage = getUsage(memoryPoolMXBean);
        if (usage == null) {
            return Double.NaN;
        }
        return getter.applyAsLong(usage);
    }

    @Nullable
    private static MemoryUsage getUsage(MemoryPoolMXBean memoryPoolMXBean) {
        try {
            return memoryPoolMXBean.getUsage();
        } catch (InternalError e) {
            // Defensive for potential InternalError with some specific JVM options. Based on its Javadoc,
            // MemoryPoolMXBean.getUsage() should return null, not throwing InternalError, so it seems to be a JVM bug.
            return null;
        }
    }
}<|MERGE_RESOLUTION|>--- conflicted
+++ resolved
@@ -43,13 +43,8 @@
                 || "Shenandoah Cycles".equals(name);
     }
 
-<<<<<<< HEAD
-    static boolean isYoungGenPool(String name) {
+    static boolean isAllocationPool(String name) {
         return name != null && name.endsWith("Eden Space");
-=======
-    static boolean isAllocationPool(String name) {
-        return name.endsWith("Eden Space");
->>>>>>> b688f8c8
     }
 
     static boolean isOldGenPool(String name) {
