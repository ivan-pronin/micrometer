/**
 * Copyright 2018 Pivotal Software, Inc.
 * <p>
 * Licensed under the Apache License, Version 2.0 (the "License");
 * you may not use this file except in compliance with the License.
 * You may obtain a copy of the License at
 * <p>
 * http://www.apache.org/licenses/LICENSE-2.0
 * <p>
 * Unless required by applicable law or agreed to in writing, software
 * distributed under the License is distributed on an "AS IS" BASIS,
 * WITHOUT WARRANTIES OR CONDITIONS OF ANY KIND, either express or implied.
 * See the License for the specific language governing permissions and
 * limitations under the License.
 */
package io.micrometer.core.ipc.http;

import okhttp3.*;

import java.util.Map;

/**
 * OkHttp-based {@link HttpSender}.
 *
 * @author Jon Schneider
 * @since 1.1.0
 */
public class OkHttpSender implements HttpSender {

    private static final MediaType MEDIA_TYPE_APPLICATION_JSON = MediaType.get("application/json; charset=utf-8");
    private static final MediaType MEDIA_TYPE_TEXT_PLAIN = MediaType.get("text/plain; charset=utf-8");

    private final OkHttpClient client;

    public OkHttpSender(OkHttpClient client) {
        this.client = client;
    }

    public OkHttpSender() {
        this(new OkHttpClient());
    }

    @Override
    public Response send(Request request) throws Throwable {
        okhttp3.Request.Builder requestBuilder = new okhttp3.Request.Builder().url(request.getUrl());

        for (Map.Entry<String, String> requestHeader : request.getRequestHeaders().entrySet()) {
            requestBuilder.addHeader(requestHeader.getKey(), requestHeader.getValue());
        }

        byte[] entity = request.getEntity();
        String requestMethod = request.getMethod().toString();
        if (entity.length > 0) {
            String contentType = request.getRequestHeaders().get("Content-Type");
<<<<<<< HEAD
            if (contentType == null) {
                contentType = "application/json"; // guess
            }
            RequestBody body = RequestBody.create(MediaType.get(contentType + "; charset=utf-8"), entity);
            requestBuilder.method(requestMethod, body);
        } else {
            if (okhttp3.internal.http.HttpMethod.requiresRequestBody(requestMethod)) {
                RequestBody body = RequestBody.create(MediaType.get("text/plain; charset=utf-8"), entity);
=======
            MediaType mediaType = contentType != null
                    ? MediaType.get(contentType + "; charset=utf-8")
                    : MEDIA_TYPE_APPLICATION_JSON;
            RequestBody body = RequestBody.create(mediaType, entity);
            requestBuilder.method(requestMethod, body);
        } else {
            if (okhttp3.internal.http.HttpMethod.requiresRequestBody(requestMethod)) {
                RequestBody body = RequestBody.create(MEDIA_TYPE_TEXT_PLAIN, entity);
>>>>>>> 02c87e83
                requestBuilder.method(requestMethod, body);
            } else {
                requestBuilder.method(requestMethod, null);
            }
        }

        okhttp3.Response response = client.newCall(requestBuilder.build()).execute();
        return new Response(response.code(), response.body() == null ? null : response.body().string());
    }
}<|MERGE_RESOLUTION|>--- conflicted
+++ resolved
@@ -52,16 +52,6 @@
         String requestMethod = request.getMethod().toString();
         if (entity.length > 0) {
             String contentType = request.getRequestHeaders().get("Content-Type");
-<<<<<<< HEAD
-            if (contentType == null) {
-                contentType = "application/json"; // guess
-            }
-            RequestBody body = RequestBody.create(MediaType.get(contentType + "; charset=utf-8"), entity);
-            requestBuilder.method(requestMethod, body);
-        } else {
-            if (okhttp3.internal.http.HttpMethod.requiresRequestBody(requestMethod)) {
-                RequestBody body = RequestBody.create(MediaType.get("text/plain; charset=utf-8"), entity);
-=======
             MediaType mediaType = contentType != null
                     ? MediaType.get(contentType + "; charset=utf-8")
                     : MEDIA_TYPE_APPLICATION_JSON;
@@ -70,7 +60,6 @@
         } else {
             if (okhttp3.internal.http.HttpMethod.requiresRequestBody(requestMethod)) {
                 RequestBody body = RequestBody.create(MEDIA_TYPE_TEXT_PLAIN, entity);
->>>>>>> 02c87e83
                 requestBuilder.method(requestMethod, body);
             } else {
                 requestBuilder.method(requestMethod, null);
